from setuptools import setup

import os
import sys


# Installed name used for various commands (both script and setuptools).
command_name = os.environ.get('CIU_ALT_NAME') or 'caniusepython3'

install_requires = ['distlib', 'setuptools', 'pip']
test_requires = ['pylint']
if sys.version_info[0] < 3:
    install_requires.extend(['argparse', 'futures'])
    test_requires.extend(['mock', 'unittest2'])

with open('README_PyPI.rst') as file:
    long_description = file.read()

with open('dev_requirements.txt') as file:
    tests_require = [dep.strip() for dep in file.readlines()]

setup(name='caniusepython3',
<<<<<<< HEAD
      version='2.2.0',
=======
      version='3.0.0',
>>>>>>> 6f9800c4
      description='Determine what projects are blocking you from porting to Python 3',
      long_description=long_description,
      author='Brett Cannon',
      author_email='brett@python.org',
      url='https://github.com/brettcannon/caniusepython3',
      packages=['caniusepython3', 'caniusepython3.test'],
      include_package_data=True,
<<<<<<< HEAD
      install_requires=['distlib', 'setuptools', 'pip',  # Input flexibility
                        'argparse', 'futures'],  # Functionality
      tests_require=tests_require,  # Testing, external due to Travis
=======
      install_requires=install_requires,
      tests_require=test_requires,
>>>>>>> 6f9800c4
      test_suite='caniusepython3.test',
      classifiers=[
          'Development Status :: 5 - Production/Stable',
          'Environment :: Console',
          'Intended Audience :: Developers',
          'License :: OSI Approved :: Apache Software License',
          'Programming Language :: Python',
          'Programming Language :: Python :: 2.6',
          'Programming Language :: Python :: 2.7',
          'Programming Language :: Python :: 3',
          'Programming Language :: Python :: 3.3',
          'Programming Language :: Python :: 3.4',
      ],
      entry_points={
          'console_scripts': [
              '{0} = caniusepython3.__main__:main'.format(command_name),
          ],
          'distutils.commands': [
              '{0} = caniusepython3.command:Command'.format(command_name),
          ],
      },
      zip_safe=True,
)<|MERGE_RESOLUTION|>--- conflicted
+++ resolved
@@ -1,17 +1,10 @@
 from setuptools import setup
 
 import os
-import sys
 
 
 # Installed name used for various commands (both script and setuptools).
 command_name = os.environ.get('CIU_ALT_NAME') or 'caniusepython3'
-
-install_requires = ['distlib', 'setuptools', 'pip']
-test_requires = ['pylint']
-if sys.version_info[0] < 3:
-    install_requires.extend(['argparse', 'futures'])
-    test_requires.extend(['mock', 'unittest2'])
 
 with open('README_PyPI.rst') as file:
     long_description = file.read()
@@ -20,11 +13,7 @@
     tests_require = [dep.strip() for dep in file.readlines()]
 
 setup(name='caniusepython3',
-<<<<<<< HEAD
-      version='2.2.0',
-=======
       version='3.0.0',
->>>>>>> 6f9800c4
       description='Determine what projects are blocking you from porting to Python 3',
       long_description=long_description,
       author='Brett Cannon',
@@ -32,14 +21,9 @@
       url='https://github.com/brettcannon/caniusepython3',
       packages=['caniusepython3', 'caniusepython3.test'],
       include_package_data=True,
-<<<<<<< HEAD
       install_requires=['distlib', 'setuptools', 'pip',  # Input flexibility
                         'argparse', 'futures'],  # Functionality
       tests_require=tests_require,  # Testing, external due to Travis
-=======
-      install_requires=install_requires,
-      tests_require=test_requires,
->>>>>>> 6f9800c4
       test_suite='caniusepython3.test',
       classifiers=[
           'Development Status :: 5 - Production/Stable',
@@ -50,6 +34,7 @@
           'Programming Language :: Python :: 2.6',
           'Programming Language :: Python :: 2.7',
           'Programming Language :: Python :: 3',
+          'Programming Language :: Python :: 3.2',
           'Programming Language :: Python :: 3.3',
           'Programming Language :: Python :: 3.4',
       ],
